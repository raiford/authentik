--- conflicted
+++ resolved
@@ -6504,14 +6504,9 @@
       </trans-unit>
       <trans-unit id="s96b3cddf33e1c853">
         <source>You're currently impersonating <x id="0" equiv-text="${this.impersonation}"/>. Click to stop.</source>
-<<<<<<< HEAD
-        <target>你目前正在模拟 
-        <x id="0" equiv-text="${this.impersonation}"/>。单击停止。</target>
-=======
         <target>您現在正在模擬
 <x id="0" equiv-text="${this.impersonation}"/>。點擊停止模擬。</target>
         
->>>>>>> 12f2484d
       </trans-unit>
       <trans-unit id="s7031e6928c44cedd">
         <source>User interface</source>
