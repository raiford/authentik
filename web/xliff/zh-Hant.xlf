--- conflicted
+++ resolved
@@ -6149,7 +6149,18 @@
 <trans-unit id="s6dd297c217729828">
   <source>Determines how long a session lasts before being disconnected and requiring re-authorization.</source>
 </trans-unit>
-<<<<<<< HEAD
+<trans-unit id="scc7f34824150bfb8">
+  <source>Provider require enterprise.</source>
+</trans-unit>
+<trans-unit id="s31f1afc1bfe1cb3a">
+  <source>Learn more</source>
+</trans-unit>
+<trans-unit id="sc39f6abf0daedb0f">
+  <source>Maximum concurrent connections</source>
+</trans-unit>
+<trans-unit id="s62418cbcd2a25498">
+  <source>Maximum concurrent allowed connections to this endpoint. Can be set to -1 to disable the limit.</source>
+</trans-unit>
 <trans-unit id="s744401846fea6e76">
   <source>Brand</source>
 </trans-unit>
@@ -6179,6 +6190,12 @@
 </trans-unit>
 <trans-unit id="sa9d13ce9e83aac17">
   <source>To let a user directly reset a their password, configure a recovery flow on the currently active brand.</source>
+</trans-unit>
+<trans-unit id="s94d61907ee22a8c1">
+  <source>Korean</source>
+</trans-unit>
+<trans-unit id="s95d56e58f816d211">
+  <source>Dutch</source>
 </trans-unit>
 <trans-unit id="s6709b81e1ed4e39f">
   <source>The current brand must have a recovery flow configured to use a recovery link</source>
@@ -6265,19 +6282,6 @@
 </trans-unit>
 <trans-unit id="see1eb81c1f734079">
   <source>System settings</source>
-=======
-<trans-unit id="scc7f34824150bfb8">
-  <source>Provider require enterprise.</source>
-</trans-unit>
-<trans-unit id="s31f1afc1bfe1cb3a">
-  <source>Learn more</source>
-</trans-unit>
-<trans-unit id="sc39f6abf0daedb0f">
-  <source>Maximum concurrent connections</source>
-</trans-unit>
-<trans-unit id="s62418cbcd2a25498">
-  <source>Maximum concurrent allowed connections to this endpoint. Can be set to -1 to disable the limit.</source>
->>>>>>> 6e83b890
 </trans-unit>
     </body>
   </file>
