--- conflicted
+++ resolved
@@ -14,14 +14,7 @@
 import { FlowsInstancesListDesignationEnum, ProvidersApi, RadiusProvider } from "@goauthentik/api";
 
 @customElement("ak-provider-radius-form")
-<<<<<<< HEAD
-export class RadiusProviderFormPage extends WithBrandConfig(
-    ModelForm<RadiusProvider, number>,
-    true,
-) {
-=======
-export class RadiusProviderFormPage extends WithTenantConfig(ModelForm<RadiusProvider, number>) {
->>>>>>> fc805964
+export class RadiusProviderFormPage extends WithBrandConfig(ModelForm<RadiusProvider, number>) {
     loadInstance(pk: number): Promise<RadiusProvider> {
         return new ProvidersApi(DEFAULT_CONFIG).providersRadiusRetrieve({
             id: pk,
