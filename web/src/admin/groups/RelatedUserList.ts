--- conflicted
+++ resolved
@@ -9,11 +9,11 @@
 import { uiConfig } from "@goauthentik/common/ui/config";
 import { first } from "@goauthentik/common/utils";
 import "@goauthentik/components/ak-status-label";
+import { WithBrandConfig } from "@goauthentik/elements/Interface/brandProvider";
 import {
     CapabilitiesEnum,
     WithCapabilitiesConfig,
 } from "@goauthentik/elements/Interface/capabilitiesProvider";
-import { WithTenantConfig } from "@goauthentik/elements/Interface/tenantProvider";
 import "@goauthentik/elements/buttons/ActionButton";
 import "@goauthentik/elements/buttons/Dropdown";
 import "@goauthentik/elements/forms/DeleteBulkForm";
@@ -110,7 +110,7 @@
 }
 
 @customElement("ak-user-related-list")
-export class RelatedUserList extends WithTenantConfig(WithCapabilitiesConfig(Table<User>)) {
+export class RelatedUserList extends WithBrandConfig(WithCapabilitiesConfig(Table<User>)) {
     expandable = true;
     checkbox = true;
 
@@ -295,11 +295,7 @@
                                             ${msg("Set password")}
                                         </button>
                                     </ak-forms-modal>
-<<<<<<< HEAD
-                                    ${rootInterface()?.brand?.flowRecovery
-=======
-                                    ${this.tenant?.flowRecovery
->>>>>>> 6e83b890
+                                    ${this.brand?.flowRecovery
                                         ? html`
                                               <ak-action-button
                                                   class="pf-m-secondary"
