import { DEFAULT_CONFIG } from "@goauthentik/common/api/config";
import {
    EVENT_API_DRAWER_TOGGLE,
    EVENT_NOTIFICATION_DRAWER_TOGGLE,
    EVENT_SIDEBAR_TOGGLE,
    EVENT_WS_MESSAGE,
    TITLE_DEFAULT,
} from "@goauthentik/common/constants";
import { currentInterface } from "@goauthentik/common/sentry";
import { me } from "@goauthentik/common/users";
import { AKElement } from "@goauthentik/elements/Base";
import { WithTenantConfig } from "@goauthentik/elements/Interface/tenantProvider";
import "@patternfly/elements/pf-tooltip/pf-tooltip.js";

import { msg } from "@lit/localize";
import { CSSResult, TemplateResult, css, html } from "lit";
import { customElement, property, state } from "lit/decorators.js";

import PFButton from "@patternfly/patternfly/components/Button/button.css";
import PFContent from "@patternfly/patternfly/components/Content/content.css";
import PFPage from "@patternfly/patternfly/components/Page/page.css";
import PFBase from "@patternfly/patternfly/patternfly-base.css";

import { EventsApi } from "@goauthentik/api";

@customElement("ak-page-header")
export class PageHeader extends WithTenantConfig(AKElement) {
    @property()
    icon?: string;

    @property({ type: Boolean })
    iconImage = false;

    @property({ type: Boolean })
    hasNotifications = false;

    @property()
    set header(value: string) {
<<<<<<< HEAD
        const brand = rootInterface()?.brand;
        const currentIf = currentInterface();
        let title = brand?.brandingTitle || TITLE_DEFAULT;
=======
        const currentIf = currentInterface();
        let title = this.tenant?.brandingTitle || TITLE_DEFAULT;
>>>>>>> 6e83b890
        if (currentIf === "admin") {
            title = `${msg("Admin")} - ${title}`;
        }
        if (value !== "") {
            title = `${value} - ${title}`;
        }
        document.title = title;
        this._header = value;
    }

    get header(): string {
        return this._header;
    }

    @property()
    description?: string;

    @state()
    _header = "";

    static get styles(): CSSResult[] {
        return [
            PFBase,
            PFButton,
            PFPage,
            PFContent,
            css`
                .bar {
                    display: flex;
                    flex-direction: row;
                    min-height: 114px;
                }
                .pf-c-button.pf-m-plain {
                    background-color: transparent;
                    border-radius: 0px;
                }
                .pf-c-page__main-section.pf-m-light {
                    background-color: transparent;
                }
                .pf-c-page__main-section {
                    flex-grow: 1;
                    flex-shrink: 1;
                    display: flex;
                    flex-direction: column;
                    justify-content: center;
                }
                img.pf-icon {
                    max-height: 24px;
                }
                .sidebar-trigger,
                .notification-trigger {
                    font-size: 24px;
                }
                .notification-trigger.has-notifications {
                    color: var(--pf-global--active-color--100);
                }
                h1 {
                    display: flex;
                    flex-direction: row;
                    align-items: center !important;
                }
            `,
        ];
    }

    constructor() {
        super();
        window.addEventListener(EVENT_WS_MESSAGE, () => {
            this.firstUpdated();
        });
    }

    firstUpdated(): void {
        me().then((user) => {
            new EventsApi(DEFAULT_CONFIG)
                .eventsNotificationsList({
                    seen: false,
                    ordering: "-created",
                    pageSize: 1,
                    user: user.user.pk,
                })
                .then((r) => {
                    this.hasNotifications = r.pagination.count > 0;
                });
        });
    }

    renderIcon(): TemplateResult {
        if (this.icon) {
            if (this.iconImage && !this.icon.startsWith("fa://")) {
                return html`<img class="pf-icon" src="${this.icon}" alt="page icon" />`;
            }
            const icon = this.icon.replaceAll("fa://", "fa ");
            return html`<i class=${icon}></i>`;
        }
        return html``;
    }

    render(): TemplateResult {
        return html` <ak-enterprise-status interface="admin"></ak-enterprise-status>
            <div class="bar">
                <button
                    class="sidebar-trigger pf-c-button pf-m-plain"
                    @click=${() => {
                        this.dispatchEvent(
                            new CustomEvent(EVENT_SIDEBAR_TOGGLE, {
                                bubbles: true,
                                composed: true,
                            }),
                        );
                    }}
                >
                    <i class="fas fa-bars"></i>
                </button>
                <section class="pf-c-page__main-section pf-m-light">
                    <div class="pf-c-content">
                        <h1>
                            <slot name="icon">${this.renderIcon()}</slot>&nbsp;
                            <slot name="header">${this.header}</slot>
                        </h1>
                        ${this.description ? html`<p>${this.description}</p>` : html``}
                    </div>
                </section>
                <button
                    class="notification-trigger pf-c-button pf-m-plain"
                    @click=${() => {
                        this.dispatchEvent(
                            new CustomEvent(EVENT_API_DRAWER_TOGGLE, {
                                bubbles: true,
                                composed: true,
                            }),
                        );
                    }}
                >
                    <pf-tooltip position="top" content=${msg("Open API drawer")}>
                        <i class="fas fa-code"></i>
                    </pf-tooltip>
                </button>
                <button
                    class="notification-trigger pf-c-button pf-m-plain ${this.hasNotifications
                        ? "has-notifications"
                        : ""}"
                    @click=${() => {
                        this.dispatchEvent(
                            new CustomEvent(EVENT_NOTIFICATION_DRAWER_TOGGLE, {
                                bubbles: true,
                                composed: true,
                            }),
                        );
                    }}
                >
                    <pf-tooltip position="top" content=${msg("Open Notification drawer")}>
                        <i class="fas fa-bell"></i>
                    </pf-tooltip>
                </button>
            </div>`;
    }
}<|MERGE_RESOLUTION|>--- conflicted
+++ resolved
@@ -9,7 +9,7 @@
 import { currentInterface } from "@goauthentik/common/sentry";
 import { me } from "@goauthentik/common/users";
 import { AKElement } from "@goauthentik/elements/Base";
-import { WithTenantConfig } from "@goauthentik/elements/Interface/tenantProvider";
+import { WithBrandConfig } from "@goauthentik/elements/Interface/brandProvider";
 import "@patternfly/elements/pf-tooltip/pf-tooltip.js";
 
 import { msg } from "@lit/localize";
@@ -24,7 +24,7 @@
 import { EventsApi } from "@goauthentik/api";
 
 @customElement("ak-page-header")
-export class PageHeader extends WithTenantConfig(AKElement) {
+export class PageHeader extends WithBrandConfig(AKElement) {
     @property()
     icon?: string;
 
@@ -36,14 +36,8 @@
 
     @property()
     set header(value: string) {
-<<<<<<< HEAD
-        const brand = rootInterface()?.brand;
         const currentIf = currentInterface();
-        let title = brand?.brandingTitle || TITLE_DEFAULT;
-=======
-        const currentIf = currentInterface();
-        let title = this.tenant?.brandingTitle || TITLE_DEFAULT;
->>>>>>> 6e83b890
+        let title = this.brand?.brandingTitle || TITLE_DEFAULT;
         if (currentIf === "admin") {
             title = `${msg("Admin")} - ${title}`;
         }
